from fastapi import APIRouter, BackgroundTasks, HTTPException, status
from fastapi.responses import JSONResponse
from schema.response import ResponseModel
<<<<<<< HEAD
from schema.room import AddToRoom, Plugin, Room
from utils.centrifugo import Events, centrifugo_client
from utils.db import DB
from utils.room_utils import get_org_rooms, get_room, sidebar
=======
from schema.room import Room, RoomRequest
from utils.db import DB
from utils.room_utils import ROOM_COLLECTION
from utils.sidebar import sidebar
>>>>>>> eb9b4a40

router = APIRouter()


@router.post(
    "/org/{org_id}/members/{member_id}/rooms",
    response_model=ResponseModel,
    status_code=status.HTTP_201_CREATED,
    responses={
        200: {"detail": {"room_id": "room_id"}},
        424: {"detail": "ZC Core Failed"},
    },
)
async def create_room(
    org_id: str, member_id: str, request: RoomRequest, background_tasks: BackgroundTasks
):
    """Creates a room between users.

    Registers a new document to the database collection.
    Returns the document id if the room is successfully created or already exist
    while publishing to the user sidebar in the background

    Args:
        org_id (str): A unique identifier of an organisation
        request: A pydantic schema that defines the room request parameters
        member_id: A unique identifier of the member creating the room

    Returns:
        HTTP_200_OK (room already exist): {room_id}
        HTTP_201_CREATED (new room created): {room_id}
    Raises
        HTTP_424_FAILED_DEPENDENCY: room creation unsuccessful
    """

<<<<<<< HEAD
    if rooms is not None:
        if plugin_name == Plugin.CHANNEL and room_name.casefold() in [
            room["room_name"].casefold() for room in rooms
        ]:
            raise HTTPException(
                status_code=status.HTTP_200_OK, detail={"room_name": room_name}
            )

        if plugin_name == Plugin.DM:
            for room in rooms:
                if set(room["room_members"].keys()) == set(room_member_ids):
                    raise HTTPException(
                        status_code=status.HTTP_200_OK,
                        detail={"room_id": room["_id"]},
                    )

        response = await DB.write("rooms", data=room_data)
        if response and response.get("status_code", None) is None:
            room_id = {"room_id": response.get("data").get("object_id")}
            sidebar_data = await sidebar.format_data(
                org_id,
                member_id,
                plugin=plugin_name,
            )  # getting the response data

            background_tasks.add_task(
                centrifugo_client.publish,
                room=f"{org_id}_{member_id}_sidebar",
                event=Events.SIDEBAR_UPDATE,
                data=sidebar_data,
            )  # publish to centrifugo in the background
            room_data.update(room_id)  # adding the room id to the data

            return JSONResponse(
                content=ResponseModel.success(data=room_data, message="room created"),
                status_code=status.HTTP_201_CREATED,
            )

        raise HTTPException(
            status_code=status.HTTP_424_FAILED_DEPENDENCY,
            detail="unable to create room",
        )

    raise HTTPException(
        status_code=status.HTTP_424_FAILED_DEPENDENCY, detail="unable to read database"
    )


@router.put(
    "/org/{org_id}/rooms/{room_id}/",
    status_code=status.HTTP_200_OK,
    responses={
        204: {"detail": "room not found"},
        400: {"detail": "cannot add members to a DM"},
    },
)
async def add_member_to_room(data: AddToRoom, org_id: str, room_id: str):
    """Adds a new member(s) to a room
    Args:
        data: a pydantic schema that defines the request params
        org_id (str): A unique identifier of an organisation
        room_id: A unique identifier of the room to be updated

    Returns:
        HTTP_200_OK: member added
    Raises:
        HTTP_204_NO_CONTENT: room not found
        HTTP_400_BAD_REQUEST: cannot add members to a DM
    """

    new_member = data.dict().get("new_member")
    room = await get_room(org_id=org_id, room_id=room_id)
    data = {}
    if room:
        room_members = room["room_members"]
        if room["plugin_name"] == Plugin.CHANNEL:
            for member in list(new_member.keys()):
                if member not in list(room_members.keys()):
                    datum = {member: new_member.get(str(member))}
                    data.update(datum)
            room_members.update(data)
            return room
        if room["plugin_name"] == Plugin.Group:
            return room
        if room["plugin_name"] == Plugin.DM:
            raise HTTPException(status_code=400, detail="cannot add members to a DM")
        # response = await DB.update("rooms", document_id=room_id, data=room)
    raise HTTPException(status_code=204, detail="room not found")
=======
    room_obj = Room(**request.dict(), org_id=org_id, created_by=member_id)
    response = await DB.write(ROOM_COLLECTION, data=room_obj.dict())
    if response and response.get("status_code", None) is None:
        room_id = {"room_id": response.get("data").get("object_id")}

        background_tasks.add_task(
            sidebar.publish,
            org_id,
            member_id,
            room_obj.room_type,
        )  # publish to centrifugo in the background

        room_obj.id = room_id["room_id"]  # adding the room id to the data
        return JSONResponse(
            content=ResponseModel.success(data=room_obj.dict(), message="room created"),
            status_code=status.HTTP_201_CREATED,
        )

    raise HTTPException(
        status_code=status.HTTP_424_FAILED_DEPENDENCY,
        detail="unable to create room",
    )
>>>>>>> eb9b4a40
<|MERGE_RESOLUTION|>--- conflicted
+++ resolved
@@ -1,17 +1,12 @@
 from fastapi import APIRouter, BackgroundTasks, HTTPException, status
 from fastapi.responses import JSONResponse
 from schema.response import ResponseModel
-<<<<<<< HEAD
-from schema.room import AddToRoom, Plugin, Room
+from schema.room import AddToRoom, Role, Room, RoomRequest, RoomType
+from starlette.responses import Response
 from utils.centrifugo import Events, centrifugo_client
 from utils.db import DB
-from utils.room_utils import get_org_rooms, get_room, sidebar
-=======
-from schema.room import Room, RoomRequest
-from utils.db import DB
-from utils.room_utils import ROOM_COLLECTION
+from utils.room_utils import ROOM_COLLECTION, get_room
 from utils.sidebar import sidebar
->>>>>>> eb9b4a40
 
 router = APIRouter()
 
@@ -46,96 +41,6 @@
         HTTP_424_FAILED_DEPENDENCY: room creation unsuccessful
     """
 
-<<<<<<< HEAD
-    if rooms is not None:
-        if plugin_name == Plugin.CHANNEL and room_name.casefold() in [
-            room["room_name"].casefold() for room in rooms
-        ]:
-            raise HTTPException(
-                status_code=status.HTTP_200_OK, detail={"room_name": room_name}
-            )
-
-        if plugin_name == Plugin.DM:
-            for room in rooms:
-                if set(room["room_members"].keys()) == set(room_member_ids):
-                    raise HTTPException(
-                        status_code=status.HTTP_200_OK,
-                        detail={"room_id": room["_id"]},
-                    )
-
-        response = await DB.write("rooms", data=room_data)
-        if response and response.get("status_code", None) is None:
-            room_id = {"room_id": response.get("data").get("object_id")}
-            sidebar_data = await sidebar.format_data(
-                org_id,
-                member_id,
-                plugin=plugin_name,
-            )  # getting the response data
-
-            background_tasks.add_task(
-                centrifugo_client.publish,
-                room=f"{org_id}_{member_id}_sidebar",
-                event=Events.SIDEBAR_UPDATE,
-                data=sidebar_data,
-            )  # publish to centrifugo in the background
-            room_data.update(room_id)  # adding the room id to the data
-
-            return JSONResponse(
-                content=ResponseModel.success(data=room_data, message="room created"),
-                status_code=status.HTTP_201_CREATED,
-            )
-
-        raise HTTPException(
-            status_code=status.HTTP_424_FAILED_DEPENDENCY,
-            detail="unable to create room",
-        )
-
-    raise HTTPException(
-        status_code=status.HTTP_424_FAILED_DEPENDENCY, detail="unable to read database"
-    )
-
-
-@router.put(
-    "/org/{org_id}/rooms/{room_id}/",
-    status_code=status.HTTP_200_OK,
-    responses={
-        204: {"detail": "room not found"},
-        400: {"detail": "cannot add members to a DM"},
-    },
-)
-async def add_member_to_room(data: AddToRoom, org_id: str, room_id: str):
-    """Adds a new member(s) to a room
-    Args:
-        data: a pydantic schema that defines the request params
-        org_id (str): A unique identifier of an organisation
-        room_id: A unique identifier of the room to be updated
-
-    Returns:
-        HTTP_200_OK: member added
-    Raises:
-        HTTP_204_NO_CONTENT: room not found
-        HTTP_400_BAD_REQUEST: cannot add members to a DM
-    """
-
-    new_member = data.dict().get("new_member")
-    room = await get_room(org_id=org_id, room_id=room_id)
-    data = {}
-    if room:
-        room_members = room["room_members"]
-        if room["plugin_name"] == Plugin.CHANNEL:
-            for member in list(new_member.keys()):
-                if member not in list(room_members.keys()):
-                    datum = {member: new_member.get(str(member))}
-                    data.update(datum)
-            room_members.update(data)
-            return room
-        if room["plugin_name"] == Plugin.Group:
-            return room
-        if room["plugin_name"] == Plugin.DM:
-            raise HTTPException(status_code=400, detail="cannot add members to a DM")
-        # response = await DB.update("rooms", document_id=room_id, data=room)
-    raise HTTPException(status_code=204, detail="room not found")
-=======
     room_obj = Room(**request.dict(), org_id=org_id, created_by=member_id)
     response = await DB.write(ROOM_COLLECTION, data=room_obj.dict())
     if response and response.get("status_code", None) is None:
@@ -158,4 +63,69 @@
         status_code=status.HTTP_424_FAILED_DEPENDENCY,
         detail="unable to create room",
     )
->>>>>>> eb9b4a40
+
+
+@router.put(
+    "/org/{org_id}/rooms/{room_id}/members/{member_id}",
+    status_code=status.HTTP_200_OK,
+    responses={
+        400: {"detail": "the max number for a Group_DM is 9"},
+        401: {"detail": "member not an admin"},
+        403: {"detail": "DM room or not found"},
+    },
+)
+async def add_to_room(data: AddToRoom, org_id: str, room_id: str, member_id: str):
+    """Adds a new member(s) to a room
+    Args:
+        data: a pydantic schema that defines the request params
+        org_id (str): A unique identifier of an organisation
+        room_id: A unique identifier of the room to be updated
+
+    Returns:
+        HTTP_200_OK: member added
+    Raises:
+        HTTP_400_BAD_REQUEST: the max number for a Group_DM is 9
+        HTTP_401_UNAUTHORIZED: member not an admin
+        HTTP_403_FORBIDDEN: DM room or not found
+    """
+
+    new_member = data.dict().get("new_member")
+    room = await get_room(org_id=org_id, room_id=room_id)
+
+    if room is not None and room["room_type"] != RoomType.DM:
+        member = room.get("room_members").get(str(member_id))
+
+        if member["role"] == Role.ADMIN:
+            room_members = room["room_members"]
+
+            if room["room_type"] == RoomType.CHANNEL:
+                room_members.update(new_member)
+
+            if room["room_type"] == RoomType.GROUP_DM:
+                for person in list(new_member.keys()):
+                    if len(room_members.keys()) >= 9:
+                        raise HTTPException(
+                            detail="the max number for a Group_DM is 9",
+                            status_code=400,
+                        )
+                    new_data = {person: new_member.get(str(person))}
+                    room_members.update(new_data)
+
+            update_members = {"room_members": room_members}
+            update_res = await DB.update(
+                "chat_rooms", document_id=room_id, data=update_members
+            )
+            if update_res and update_res.get("status_code", None) is None:
+                centrifugo_res = await centrifugo_client.publish(
+                    room=room_id, event=Events.ROOM_MEMBER_ADD, data=new_member
+                )
+                if centrifugo_res and centrifugo_res.get("status") == 200:
+                    return JSONResponse(content=centrifugo_res, status_code=200)
+                return Response(
+                    content="member added but event not published", status_code=424
+                )
+            raise HTTPException(
+                status_code=424, detail="failed to add new members to room"
+            )
+        raise HTTPException(status_code=401, detail="member not an admin")
+    return Response(status_code=403, content="DM room or not found")