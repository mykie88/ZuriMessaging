--- conflicted
+++ resolved
@@ -3,11 +3,7 @@
 from fastapi import APIRouter, BackgroundTasks, Body, HTTPException, status
 from fastapi.responses import JSONResponse
 from schema.response import ResponseModel
-<<<<<<< HEAD
-from schema.room import AddToRoom, Role, Room, RoomRequest, RoomType
-=======
 from schema.room import Role, Room, RoomMember, RoomRequest, RoomType
->>>>>>> 7dd1c8ad
 from utils.centrifugo import Events, centrifugo_client
 from utils.db import DataStorage
 from utils.room_utils import ROOM_COLLECTION, get_room
@@ -90,21 +86,12 @@
         424: {"detail": "failed to add new members to room"},
     },
 )
-<<<<<<< HEAD
-async def add_to_room(
-    org_id: str,
-    room_id: str,
-    member_id: str,
-    data: AddToRoom,
-    background_tasks: BackgroundTasks,
-=======
 async def join_room(
     org_id: str,
     room_id: str,
     member_id: str,
     background_tasks: BackgroundTasks,
     new_members: Dict[str, RoomMember] = Body(...),
->>>>>>> 7dd1c8ad
 ):
     """Adds a new member(s) to a room
     Args:
@@ -113,10 +100,7 @@
         room_id: A unique identifier of the room to be updated
         member_id: A unique identifier of the member initiating the request
         background_tasks: A parameter that allows tasks to be performed outside of the main function
-<<<<<<< HEAD
-=======
         new_members: A dictionary of new members to be added to the room
->>>>>>> 7dd1c8ad
 
     Returns:
         HTTP_200_OK: {
@@ -133,28 +117,18 @@
         HTTP_403_FORBIDDEN: DM room or not found
         HTTP_424_FAILED_DEPENDENCY: failed to add new members to room
     """
-<<<<<<< HEAD
-
-    DB = DataStorage(org_id)  # initializes the datastorage class with the org id
-    new_member = data.dict().get("new_member")
-=======
     DB = DataStorage(org_id)  # initializes the datastorage class with the org id
 
     members = {
         k: v.dict() for k, v in new_members.items()
     }  # converts RoomMember to dict
 
->>>>>>> 7dd1c8ad
     room = await get_room(org_id=org_id, room_id=room_id)
 
     if not room or room["room_type"] == RoomType.DM:
         raise HTTPException(
             status_code=status.HTTP_403_FORBIDDEN,
-<<<<<<< HEAD
-            detail="DM room or not found",
-=======
             detail="DM room cannot be joined or not found",
->>>>>>> 7dd1c8ad
         )
 
     member = room.get("room_members").get(str(member_id))
@@ -165,17 +139,10 @@
         )
 
     if room["room_type"] == RoomType.CHANNEL:
-<<<<<<< HEAD
-        room["room_members"].update(new_member)
-
-    if room["room_type"] == RoomType.GROUP_DM:
-        room["room_members"].update(new_member)
-=======
         room["room_members"].update(members)
 
     if room["room_type"] == RoomType.GROUP_DM:
         room["room_members"].update(members)
->>>>>>> 7dd1c8ad
         if len(room["room_members"].keys()) > 9:
             raise HTTPException(
                 status_code=status.HTTP_400_BAD_REQUEST,
@@ -191,21 +158,13 @@
         centrifugo_client.publish,
         room=room_id,
         event=Events.ROOM_MEMBER_ADD,
-<<<<<<< HEAD
-        data=new_member,
-=======
         data=members,
->>>>>>> 7dd1c8ad
     )  # publish to centrifugo in the background
 
     if update_response and update_response.get("status_code", None) is None:
         return JSONResponse(
             status_code=status.HTTP_200_OK,
-<<<<<<< HEAD
-            content=update_response,
-=======
             content=update_members,
->>>>>>> 7dd1c8ad
         )
     raise HTTPException(
         status_code=status.HTTP_424_FAILED_DEPENDENCY,
